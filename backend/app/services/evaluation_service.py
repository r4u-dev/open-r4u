--- conflicted
+++ resolved
@@ -461,12 +461,9 @@
         self, session: AsyncSession, implementation_id: int | None = None, task_id: int | None = None,
     ) -> list[EvaluationListItem]:
         """List all evaluations, optionally filtered by implementation_id or task_id with calculated scores."""
-<<<<<<< HEAD
         
         query = select(Evaluation).options(selectinload(Evaluation.implementation), selectinload(Evaluation.task))
-=======
-        query = select(Evaluation).options(selectinload(Evaluation.implementation))
->>>>>>> 8578c1ce
+
         if implementation_id is not None:
             query = query.where(Evaluation.implementation_id == implementation_id)
         if task_id is not None:
