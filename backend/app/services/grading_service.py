--- conflicted
+++ resolved
@@ -116,7 +116,6 @@
             return None
         return None
 
-<<<<<<< HEAD
     def _get_baseline_implementation_id(self, trace: Trace | None, execution_result: ExecutionResult | None) -> int | None:
         """Resolve the production baseline implementation ID for normalization."""
         try:
@@ -137,14 +136,6 @@
         return self._get_target_implementation_id(trace, execution_result)
 
     async def _get_baseline_quality(self, session: AsyncSession, implementation_id: int | None, default: float = 0.7) -> float:
-=======
-    async def _get_baseline_quality(
-        self,
-        session: AsyncSession,
-        implementation_id: int | None,
-        default: float = 0.7,
-    ) -> float:
->>>>>>> 3ea93c29
         """Get average historical quality_score for an implementation using EvaluationService, or default."""
         if implementation_id is None:
             return default
@@ -532,22 +523,9 @@
         # Normalize Pairwise score before storing, so it's persisted as quality-like
         if grader.score_type == ScoreType.FLOAT and score_float is not None:
             if "pairwise" in (grader.name or "").lower():
-<<<<<<< HEAD
                 baseline_impl_id = self._get_baseline_implementation_id(trace, execution_result)
                 baseline_quality = await self._get_baseline_quality(session, baseline_impl_id, default=0.7)
                 score_float = self._normalize_pairwise_score(score_float, baseline_quality)
-=======
-                impl_id = self._get_target_implementation_id(trace, execution_result)
-                baseline_quality = await self._get_baseline_quality(
-                    session,
-                    impl_id,
-                    default=0.7,
-                )
-                score_float = self._normalize_pairwise_score(
-                    score_float,
-                    baseline_quality,
-                )
->>>>>>> 3ea93c29
 
         # Create grade record
         grade = Grade(
