import { useState, useEffect } from "react";
import { ChevronDown, ChevronUp } from "lucide-react";
import { Trace, HTTPTrace } from "@/lib/types/trace";
import { tracesApi } from "@/services/tracesApi";
import { formatHTTPRequest, formatHTTPResponse } from "@/lib/utils";

interface TraceDetailPanelProps {
    trace: Trace;
}

export function TraceDetailPanel({ trace }: TraceDetailPanelProps) {
<<<<<<< HEAD
  const [expandedSections, setExpandedSections] = useState({
    prompt: true,
    inputMessages: true,
    modelSettings: true,
    output: true,
    rawRequest: false,
    rawResponse: false,
  });

  const toggleSection = (section: keyof typeof expandedSections) => {
    setExpandedSections((prev) => ({
      ...prev,
      [section]: !prev[section],
    }));
  };

  const Section = ({
    title,
    section,
    children,
  }: {
    title: string;
    section: keyof typeof expandedSections;
    children: React.ReactNode;
  }) => (
    <div className="border-b border-border">
      <button
        onClick={() => toggleSection(section)}
        className="w-full flex items-center justify-between px-3 py-2 hover:text-primary transition-colors"
      >
        <span className="text-xs font-medium text-foreground">{title}</span>
        {expandedSections[section] ? (
          <ChevronUp className="h-3 w-3 text-muted-foreground" />
        ) : (
          <ChevronDown className="h-3 w-3 text-muted-foreground" />
        )}
      </button>
      {expandedSections[section] && <div className="px-3 py-2 bg-muted/30 text-xs">{children}</div>}
    </div>
  );

  return (
    <div className="flex flex-col h-full bg-card">
      {/* Header */}
      <div className="flex items-center justify-between px-3 py-2 border-b border-border h-10">
        <span className="text-xs font-medium text-foreground">Trace Details</span>
      </div>

      {/* Metadata */}
      <div className="px-3 py-2 border-b border-border space-y-1 text-xs">
        <div className="flex justify-between">
          <span className="text-muted-foreground">ID:</span>
          <span className="font-mono text-foreground">{trace.id}</span>
        </div>
        <div className="flex justify-between">
          <span className="text-muted-foreground">Status:</span>
          <span className={trace.status === "success" ? "text-success" : "text-destructive"}>{trace.status}</span>
        </div>
        {trace.errorMessage && (
          <div className="flex justify-between">
            <span className="text-muted-foreground">Error:</span>
            <span className="text-destructive">{trace.errorMessage}</span>
          </div>
        )}
        <div className="flex justify-between">
          <span className="text-muted-foreground">Provider:</span>
          <span className="text-foreground capitalize">{trace.provider}</span>
        </div>
        <div className="flex justify-between">
          <span className="text-muted-foreground">Endpoint:</span>
          <span className="font-mono text-foreground truncate max-w-[200px]" title={trace.endpoint}>
            {trace.endpoint}
          </span>
        </div>
        <div className="flex justify-between">
          <span className="text-muted-foreground">Latency:</span>
          <span className="font-mono text-foreground">{trace.latency}ms</span>
        </div>
        <div className="flex justify-between">
          <span className="text-muted-foreground">Cost:</span>
          <span className="font-mono text-foreground">${trace.cost.toFixed(4)}</span>
=======
    const [expandedSections, setExpandedSections] = useState({
        prompt: true,
        inputMessages: true,
        modelSettings: true,
        output: true,
        rawRequest: false,
        rawResponse: false,
    });

    const [httpTrace, setHttpTrace] = useState<HTTPTrace | null>(null);
    const [isLoadingHTTP, setIsLoadingHTTP] = useState(false);
    const [httpError, setHttpError] = useState<string | null>(null);

    // Fetch HTTP trace when trace changes or when raw sections are expanded
    useEffect(() => {
        const shouldFetch =
            (expandedSections.rawRequest || expandedSections.rawResponse) &&
            !httpTrace &&
            !isLoadingHTTP;

        if (shouldFetch) {
            setIsLoadingHTTP(true);
            setHttpError(null);
            tracesApi
                .fetchHTTPTrace(trace.id)
                .then((data) => {
                    if (data) {
                        setHttpTrace(data);
                    } else {
                        setHttpError(
                            "No HTTP trace data available for this trace",
                        );
                    }
                })
                .catch((err) => {
                    console.error("Error fetching HTTP trace:", err);
                    setHttpError("Failed to load HTTP trace data");
                })
                .finally(() => {
                    setIsLoadingHTTP(false);
                });
        }
    }, [
        trace.id,
        expandedSections.rawRequest,
        expandedSections.rawResponse,
        httpTrace,
        isLoadingHTTP,
    ]);

    // Reset HTTP trace when trace changes
    useEffect(() => {
        setHttpTrace(null);
        setHttpError(null);
    }, [trace.id]);

    const toggleSection = (section: keyof typeof expandedSections) => {
        setExpandedSections((prev) => ({
            ...prev,
            [section]: !prev[section],
        }));
    };

    const Section = ({
        title,
        section,
        children,
    }: {
        title: string;
        section: keyof typeof expandedSections;
        children: React.ReactNode;
    }) => (
        <div className="border-b border-border">
            <button
                onClick={() => toggleSection(section)}
                className="w-full flex items-center justify-between px-3 py-2 hover:bg-accent transition-colors"
            >
                <span className="text-xs font-medium text-foreground">
                    {title}
                </span>
                {expandedSections[section] ? (
                    <ChevronUp className="h-3 w-3 text-muted-foreground" />
                ) : (
                    <ChevronDown className="h-3 w-3 text-muted-foreground" />
                )}
            </button>
            {expandedSections[section] && (
                <div className="px-3 py-2 bg-muted/30 text-xs">{children}</div>
            )}
        </div>
    );

    return (
        <div className="flex flex-col h-full bg-card">
            {/* Header */}
            <div className="flex items-center justify-between px-3 py-2 border-b border-border h-10">
                <span className="text-xs font-medium text-foreground">
                    Trace Details
                </span>
            </div>

            {/* Metadata */}
            <div className="px-3 py-2 border-b border-border space-y-1 text-xs">
                <div className="flex justify-between">
                    <span className="text-muted-foreground">ID:</span>
                    <span className="font-mono text-foreground">
                        {trace.id}
                    </span>
                </div>
                <div className="flex justify-between">
                    <span className="text-muted-foreground">Status:</span>
                    <span
                        className={
                            trace.status === "success"
                                ? "text-success"
                                : "text-destructive"
                        }
                    >
                        {trace.status}
                    </span>
                </div>
                {trace.errorMessage && (
                    <div className="flex justify-between">
                        <span className="text-muted-foreground">Error:</span>
                        <span className="text-destructive">
                            {trace.errorMessage}
                        </span>
                    </div>
                )}
                <div className="flex justify-between">
                    <span className="text-muted-foreground">Provider:</span>
                    <span className="text-foreground capitalize">
                        {trace.provider}
                    </span>
                </div>
                <div className="flex justify-between">
                    <span className="text-muted-foreground">Endpoint:</span>
                    <span
                        className="font-mono text-foreground truncate max-w-[200px]"
                        title={trace.endpoint}
                    >
                        {trace.endpoint}
                    </span>
                </div>
                <div className="flex justify-between">
                    <span className="text-muted-foreground">Latency:</span>
                    <span className="font-mono">{trace.latency}ms</span>
                </div>
                <div className="flex justify-between">
                    <span className="text-muted-foreground">Cost:</span>
                    <span className="font-mono">${trace.cost.toFixed(4)}</span>
                </div>
            </div>

            {/* Scrollable Content */}
            <div className="flex-1 overflow-auto">
                <Section title="Prompt" section="prompt">
                    <div className="whitespace-pre-wrap break-words text-foreground">
                        {trace.prompt || (
                            <span className="text-muted-foreground italic">
                                No system instructions
                            </span>
                        )}
                    </div>
                </Section>

                <Section title="Input Messages" section="inputMessages">
                    <div className="space-y-2">
                        {trace.inputMessages.length > 0 ? (
                            trace.inputMessages.map((msg, idx) => (
                                <div
                                    key={idx}
                                    className="border-l-2 border-primary pl-2"
                                >
                                    <div className="text-muted-foreground font-medium">
                                        {msg.role}
                                    </div>
                                    <div className="text-foreground whitespace-pre-wrap break-words">
                                        {msg.content}
                                    </div>
                                </div>
                            ))
                        ) : (
                            <span className="text-muted-foreground italic">
                                No input messages
                            </span>
                        )}
                    </div>
                </Section>

                <Section title="Model Settings" section="modelSettings">
                    <div className="space-y-1 font-mono">
                        {Object.entries(trace.modelSettings).map(
                            ([key, value]) => (
                                <div key={key} className="flex justify-between">
                                    <span className="text-muted-foreground">
                                        {key}:
                                    </span>
                                    <span className="text-foreground">
                                        {JSON.stringify(value)}
                                    </span>
                                </div>
                            ),
                        )}
                    </div>
                </Section>

                <Section title="Output" section="output">
                    <div className="whitespace-pre-wrap break-words text-foreground">
                        {trace.output}
                    </div>
                </Section>

                <Section title="Raw HTTP Request" section="rawRequest">
                    <div className="overflow-auto bg-muted p-2 rounded text-foreground text-xs">
                        {isLoadingHTTP && (
                            <div className="text-muted-foreground">
                                Loading HTTP trace data...
                            </div>
                        )}
                        {httpError && (
                            <div className="text-muted-foreground">
                                {httpError}
                            </div>
                        )}
                        {!isLoadingHTTP && !httpError && httpTrace && (
                            <pre className="font-mono whitespace-pre">
                                {formatHTTPRequest(
                                    httpTrace.request,
                                    httpTrace.request_headers,
                                    trace.endpoint,
                                )}
                            </pre>
                        )}
                        {!isLoadingHTTP && !httpError && !httpTrace && (
                            <div className="text-muted-foreground">
                                Expand to load HTTP trace data
                            </div>
                        )}
                    </div>
                </Section>

                <Section title="Raw HTTP Response" section="rawResponse">
                    <div className="overflow-auto bg-muted p-2 rounded text-foreground text-xs">
                        {isLoadingHTTP && (
                            <div className="text-muted-foreground">
                                Loading HTTP trace data...
                            </div>
                        )}
                        {httpError && (
                            <div className="text-muted-foreground">
                                {httpError}
                            </div>
                        )}
                        {!isLoadingHTTP && !httpError && httpTrace && (
                            <pre className="font-mono whitespace-pre">
                                {formatHTTPResponse(
                                    httpTrace.response,
                                    httpTrace.response_headers,
                                    httpTrace.status_code,
                                )}
                            </pre>
                        )}
                        {!isLoadingHTTP && !httpError && !httpTrace && (
                            <div className="text-muted-foreground">
                                Expand to load HTTP trace data
                            </div>
                        )}
                    </div>
                </Section>
            </div>
>>>>>>> 40d0a6d1
        </div>
    );
}<|MERGE_RESOLUTION|>--- conflicted
+++ resolved
@@ -9,89 +9,6 @@
 }
 
 export function TraceDetailPanel({ trace }: TraceDetailPanelProps) {
-<<<<<<< HEAD
-  const [expandedSections, setExpandedSections] = useState({
-    prompt: true,
-    inputMessages: true,
-    modelSettings: true,
-    output: true,
-    rawRequest: false,
-    rawResponse: false,
-  });
-
-  const toggleSection = (section: keyof typeof expandedSections) => {
-    setExpandedSections((prev) => ({
-      ...prev,
-      [section]: !prev[section],
-    }));
-  };
-
-  const Section = ({
-    title,
-    section,
-    children,
-  }: {
-    title: string;
-    section: keyof typeof expandedSections;
-    children: React.ReactNode;
-  }) => (
-    <div className="border-b border-border">
-      <button
-        onClick={() => toggleSection(section)}
-        className="w-full flex items-center justify-between px-3 py-2 hover:text-primary transition-colors"
-      >
-        <span className="text-xs font-medium text-foreground">{title}</span>
-        {expandedSections[section] ? (
-          <ChevronUp className="h-3 w-3 text-muted-foreground" />
-        ) : (
-          <ChevronDown className="h-3 w-3 text-muted-foreground" />
-        )}
-      </button>
-      {expandedSections[section] && <div className="px-3 py-2 bg-muted/30 text-xs">{children}</div>}
-    </div>
-  );
-
-  return (
-    <div className="flex flex-col h-full bg-card">
-      {/* Header */}
-      <div className="flex items-center justify-between px-3 py-2 border-b border-border h-10">
-        <span className="text-xs font-medium text-foreground">Trace Details</span>
-      </div>
-
-      {/* Metadata */}
-      <div className="px-3 py-2 border-b border-border space-y-1 text-xs">
-        <div className="flex justify-between">
-          <span className="text-muted-foreground">ID:</span>
-          <span className="font-mono text-foreground">{trace.id}</span>
-        </div>
-        <div className="flex justify-between">
-          <span className="text-muted-foreground">Status:</span>
-          <span className={trace.status === "success" ? "text-success" : "text-destructive"}>{trace.status}</span>
-        </div>
-        {trace.errorMessage && (
-          <div className="flex justify-between">
-            <span className="text-muted-foreground">Error:</span>
-            <span className="text-destructive">{trace.errorMessage}</span>
-          </div>
-        )}
-        <div className="flex justify-between">
-          <span className="text-muted-foreground">Provider:</span>
-          <span className="text-foreground capitalize">{trace.provider}</span>
-        </div>
-        <div className="flex justify-between">
-          <span className="text-muted-foreground">Endpoint:</span>
-          <span className="font-mono text-foreground truncate max-w-[200px]" title={trace.endpoint}>
-            {trace.endpoint}
-          </span>
-        </div>
-        <div className="flex justify-between">
-          <span className="text-muted-foreground">Latency:</span>
-          <span className="font-mono text-foreground">{trace.latency}ms</span>
-        </div>
-        <div className="flex justify-between">
-          <span className="text-muted-foreground">Cost:</span>
-          <span className="font-mono text-foreground">${trace.cost.toFixed(4)}</span>
-=======
     const [expandedSections, setExpandedSections] = useState({
         prompt: true,
         inputMessages: true,
@@ -363,7 +280,6 @@
                     </div>
                 </Section>
             </div>
->>>>>>> 40d0a6d1
         </div>
     );
 }